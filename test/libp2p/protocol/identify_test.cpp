/**
 * Copyright Soramitsu Co., Ltd. All Rights Reserved.
 * SPDX-License-Identifier: Apache-2.0
 */

#include <libp2p/protocol/identify.hpp>

#include <vector>

#include <generated/protocol/identify/protobuf/identify.pb.h>
#include <gtest/gtest.h>
#include <libp2p/common/literals.hpp>
#include <libp2p/multi/uvarint.hpp>
#include <libp2p/network/connection_manager.hpp>
#include "mock/libp2p/connection/capable_connection_mock.hpp"
#include "mock/libp2p/connection/stream_mock.hpp"
#include "mock/libp2p/crypto/key_marshaller_mock.hpp"
#include "mock/libp2p/host/host_mock.hpp"
#include "mock/libp2p/network/connection_manager_mock.hpp"
#include "mock/libp2p/network/listener_mock.hpp"
#include "mock/libp2p/network/network_mock.hpp"
#include "mock/libp2p/network/router_mock.hpp"
#include "mock/libp2p/peer/address_repository_mock.hpp"
#include "mock/libp2p/peer/identity_manager_mock.hpp"
#include "mock/libp2p/peer/key_repository_mock.hpp"
#include "mock/libp2p/peer/peer_repository_mock.hpp"
#include "mock/libp2p/peer/protocol_repository_mock.hpp"

using namespace libp2p;
using namespace peer;
using namespace crypto;
using namespace protocol;
using namespace network;
using namespace connection;
using namespace common;
using namespace multi;

using testing::_;
using testing::Const;
using testing::NiceMock;
using testing::Ref;
using testing::Return;
using testing::ReturnRef;

class IdentifyTest : public testing::Test {
 public:
  void SetUp() override {
    // create a Protobuf message, which is to be "read" or written
    for (const auto &proto : protocols_) {
      identify_pb_msg_.add_protocols(proto);
    }
    identify_pb_msg_.set_observedaddr(
        std::string(remote_multiaddr_.getBytesAddress().begin(),
                    remote_multiaddr_.getBytesAddress().end()));
    for (const auto &addr : listen_addresses_) {
      identify_pb_msg_.add_listenaddrs(std::string(
          addr.getBytesAddress().begin(), addr.getBytesAddress().end()));
    }
    identify_pb_msg_.set_publickey(marshalled_pubkey_.data(),
                                   marshalled_pubkey_.size());
    identify_pb_msg_.set_protocolversion(kLibp2pVersion);
    identify_pb_msg_.set_agentversion(kClientVersion);

<<<<<<< HEAD
    pb_msg_len_varint_ = std::make_shared<UVarint>(
        identify_pb_msg_.ByteSizeLong());
=======
    pb_msg_len_varint_ =
        std::make_shared<UVarint>(identify_pb_msg_.ByteSizeLong());
>>>>>>> 4a5963ff
    identify_pb_msg_bytes_.insert(
        identify_pb_msg_bytes_.end(),
        std::make_move_iterator(pb_msg_len_varint_->toVector().begin()),
        std::make_move_iterator(pb_msg_len_varint_->toVector().end()));
    identify_pb_msg_bytes_.insert(identify_pb_msg_bytes_.end(),
                                  identify_pb_msg_.ByteSizeLong(), 0);
    identify_pb_msg_.SerializeToArray(
        identify_pb_msg_bytes_.data() + pb_msg_len_varint_->size(),
        identify_pb_msg_.ByteSizeLong());

    id_msg_processor_ = std::make_shared<IdentifyMessageProcessor>(
        host_, conn_manager_, id_manager_, key_marshaller_);
    identify_ = std::make_shared<Identify>(host_, id_msg_processor_, bus_);
  }

  HostMock host_;
  libp2p::event::Bus bus_;
  IdentityManagerMock id_manager_;
  std::shared_ptr<marshaller::KeyMarshaller> key_marshaller_ =
      std::make_shared<marshaller::KeyMarshallerMock>();

  std::shared_ptr<IdentifyMessageProcessor> id_msg_processor_;
  std::shared_ptr<Identify> identify_;

  std::shared_ptr<CapableConnectionMock> connection_ =
      std::make_shared<CapableConnectionMock>();
  std::shared_ptr<NiceMock<StreamMock>> stream_ =
      std::make_shared<NiceMock<StreamMock>>();

  // mocked host's components
  RouterMock router_;

  // Identify Protobuf message and its components
  identify::pb::Identify identify_pb_msg_;
  std::vector<uint8_t> identify_pb_msg_bytes_;
  std::shared_ptr<UVarint> pb_msg_len_varint_;

  std::vector<peer::Protocol> protocols_{"/http/5.0.1", "/dogeproto/2.2.8"};

  std::vector<multi::Multiaddress> listen_addresses_{
      "/ip4/1.1.1.1/tcp/1001"_multiaddr, "/ip4/1.1.1.1/tcp/1002"_multiaddr};

  multi::Multiaddress observer_address_ = "/ip4/1.1.1.1/tcp/1234"_multiaddr;

  std::vector<uint8_t> marshalled_pubkey_{0x11, 0x22, 0x33, 0x44};
  std::vector<uint8_t> pubkey_data_{0x55, 0x66, 0x77, 0x88};
  PublicKey pubkey_{{Key::Type::RSA, pubkey_data_}};
  KeyPair key_pair_{pubkey_, PrivateKey{}};

  const peer::PeerId kRemotePeerId =
      PeerId::fromPublicKey(ProtobufKey{marshalled_pubkey_}).value();
  multi::Multiaddress remote_multiaddr_ = "/ip4/2.2.2.2/tcp/1234"_multiaddr;
  const peer::PeerInfo kRemotePeerInfo{
      kRemotePeerId, std::vector<multi::Multiaddress>{remote_multiaddr_}};

  const peer::PeerId kOwnPeerId =
      PeerId::fromPublicKey(ProtobufKey{marshalled_pubkey_}).value();
  const peer::PeerInfo kOwnPeerInfo{kOwnPeerId, listen_addresses_};

  const std::string kLibp2pVersion = "ipfs/0.1.0";
  const std::string kClientVersion = "cpp-libp2p/0.1.0";

  PeerRepositoryMock peer_repo_;
  ProtocolRepositoryMock proto_repo_;
  KeyRepositoryMock key_repo_;
  AddressRepositoryMock addr_repo_;

  NetworkMock network_;
  ListenerMock listener_;
  ConnectionManagerMock conn_manager_;

  const std::string kIdentifyProto = "/ipfs/id/1.0.0";
};

ACTION_P2(Success, buf, res) {
  // better compare here, as this will show diff
  ASSERT_EQ(arg0, buf);
  ASSERT_EQ(arg1, buf.size());
  arg2(std::move(res));
}

ACTION_P(Close, res) {
  arg0(std::move(res));
}

/**
 * @given Identify object
 * @when a stream over Identify protocol is opened from another side
 * @then well-formed Identify message is sent by our peer
 */
TEST_F(IdentifyTest, Send) {
  // setup components, so that when Identify asks them, they give expected
  // parameters to be put into the Protobuf message
  EXPECT_CALL(host_, getRouter()).WillOnce(ReturnRef(router_));
  EXPECT_CALL(router_, getSupportedProtocols()).WillOnce(Return(protocols_));

  EXPECT_CALL(*stream_, remotePeerId()).WillRepeatedly(Return(kRemotePeerId));

  EXPECT_CALL(*stream_, remoteMultiaddr())
      .WillRepeatedly(Return(outcome::success(remote_multiaddr_)));

  EXPECT_CALL(host_, getPeerInfo()).WillOnce(Return(kOwnPeerInfo));

  EXPECT_CALL(id_manager_, getKeyPair()).WillOnce(ReturnRef(Const(key_pair_)));
  EXPECT_CALL(
      *std::static_pointer_cast<marshaller::KeyMarshallerMock>(key_marshaller_),
      marshal(pubkey_))
      .WillOnce(Return(ProtobufKey{marshalled_pubkey_}));

  EXPECT_CALL(host_, getLibp2pVersion()).WillOnce(Return(kLibp2pVersion));
  EXPECT_CALL(host_, getLibp2pClientVersion()).WillOnce(Return(kClientVersion));

  // handle Identify request and check it
  EXPECT_CALL(*stream_, write(_, _, _))
      .WillOnce(Success(gsl::span<const uint8_t>(identify_pb_msg_bytes_.data(),
                                                 identify_pb_msg_bytes_.size()),
                        outcome::success(identify_pb_msg_bytes_.size())));

  identify_->handle(std::static_pointer_cast<Stream>(stream_));
}

ACTION_P(ReadPut, buf) {
  std::copy(buf.begin(), buf.end(), arg0.begin());
  arg2(buf.size());
}

ACTION_P(ReturnStreamRes, s) {
  arg2(outcome::success(std::move(s)));
}

/**
 * @given Identify object
 * @when a new connection event is triggered
 * @then Identify opens a new stream over that connection @and requests other
 * peer to be identified @and accepts the received message
 */
TEST_F(IdentifyTest, Receive) {
  EXPECT_CALL(host_, setProtocolHandler(kIdentifyProto, _)).WillOnce(Return());

  EXPECT_CALL(*connection_, remotePeer()).WillOnce(Return(kRemotePeerId));
  EXPECT_CALL(*connection_, remoteMultiaddr())
      .WillOnce(Return(remote_multiaddr_));

<<<<<<< HEAD
  EXPECT_CALL(host_, newStream(kPeerInfo, kIdentifyProto, _, _))
=======
  EXPECT_CALL(host_, newStream(kRemotePeerInfo, kIdentifyProto, _, _))
>>>>>>> 4a5963ff
      .WillOnce(ReturnStreamRes(std::static_pointer_cast<Stream>(stream_)));

  EXPECT_CALL(*stream_, read(_, 1, _))
      .WillOnce(ReadPut(gsl::make_span(identify_pb_msg_bytes_.data(), 1)));
  EXPECT_CALL(*stream_, read(_, pb_msg_len_varint_->toUInt64(), _))
      .WillOnce(ReadPut(gsl::make_span(
          identify_pb_msg_bytes_.data() + pb_msg_len_varint_->size(),
          identify_pb_msg_bytes_.size() - pb_msg_len_varint_->size())));

  EXPECT_CALL(*stream_, remotePeerId())
      .Times(2)
      .WillRepeatedly(Return(kRemotePeerId));
  EXPECT_CALL(*stream_, remoteMultiaddr())
      .Times(2)
      .WillRepeatedly(Return(outcome::success(remote_multiaddr_)));

  EXPECT_CALL(*stream_, close(_)).WillOnce(Close(outcome::success()));

  // consumePublicKey
  EXPECT_CALL(
      *std::static_pointer_cast<marshaller::KeyMarshallerMock>(key_marshaller_),
      unmarshalPublicKey(ProtobufKey{marshalled_pubkey_}))
      .WillOnce(Return(pubkey_));

  EXPECT_CALL(host_, getPeerRepository())
      .Times(3)
      .WillRepeatedly(ReturnRef(peer_repo_));
  EXPECT_CALL(peer_repo_, getKeyRepository()).WillOnce(ReturnRef(key_repo_));
  EXPECT_CALL(key_repo_, addPublicKey(kRemotePeerId, pubkey_))
      .WillOnce(Return(outcome::success()));

  EXPECT_CALL(peer_repo_, getProtocolRepository())
      .WillOnce(ReturnRef(proto_repo_));
  EXPECT_CALL(
      proto_repo_,
      addProtocols(kRemotePeerId, gsl::span<const peer::Protocol>(protocols_)))
      .WillOnce(Return(outcome::success()));

  // consumeObservedAddresses
  EXPECT_CALL(*stream_, localMultiaddr())
      .WillOnce(Return(listen_addresses_[0]));
  EXPECT_CALL(*stream_, isInitiator()).WillOnce(Return(true));

  EXPECT_CALL(host_, getNetwork()).Times(1).WillRepeatedly(ReturnRef(network_));
  EXPECT_CALL(network_, getListener())
      .Times(1)
      .WillRepeatedly(ReturnRef(listener_));

  EXPECT_CALL(listener_, getListenAddressesInterfaces())
      .WillOnce(Return(std::vector<Multiaddress>{}));
  EXPECT_CALL(listener_, getListenAddresses())
      .WillOnce(Return(listen_addresses_));

  EXPECT_CALL(host_, getAddresses()).WillOnce(Return(listen_addresses_));

  // consumeListenAddresses
  EXPECT_CALL(peer_repo_, getAddressRepository())
      .WillOnce(ReturnRef(addr_repo_));
  EXPECT_CALL(
      addr_repo_,
      updateAddresses(kRemotePeerId,
                      std::chrono::duration_cast<std::chrono::milliseconds>(
                          peer::ttl::kTransient)))
      .WillOnce(Return(outcome::success()));

  EXPECT_CALL(addr_repo_, getAddresses(kRemotePeerId))
      .WillOnce(Return(std::vector<multi::Multiaddress>{remote_multiaddr_}));

  peer::PeerInfo pinfo = {kRemotePeerId, {remote_multiaddr_}};

  EXPECT_CALL(conn_manager_, connectedness(pinfo))
      .WillOnce(Return(network::ConnectionManager::Connectedness::CONNECTED));
  EXPECT_CALL(
      addr_repo_,
      upsertAddresses(kRemotePeerId,
                      gsl::span<const multi::Multiaddress>(listen_addresses_),
                      peer::ttl::kPermanent))
      .WillOnce(Return(outcome::success()));

  // trigger the event, to which Identify object reacts
  identify_->start();
  bus_.getChannel<network::event::OnNewConnectionChannel>().publish(
      std::weak_ptr<CapableConnection>(connection_));
}<|MERGE_RESOLUTION|>--- conflicted
+++ resolved
@@ -61,13 +61,9 @@
     identify_pb_msg_.set_protocolversion(kLibp2pVersion);
     identify_pb_msg_.set_agentversion(kClientVersion);
 
-<<<<<<< HEAD
-    pb_msg_len_varint_ = std::make_shared<UVarint>(
-        identify_pb_msg_.ByteSizeLong());
-=======
     pb_msg_len_varint_ =
         std::make_shared<UVarint>(identify_pb_msg_.ByteSizeLong());
->>>>>>> 4a5963ff
+
     identify_pb_msg_bytes_.insert(
         identify_pb_msg_bytes_.end(),
         std::make_move_iterator(pb_msg_len_varint_->toVector().begin()),
@@ -211,11 +207,7 @@
   EXPECT_CALL(*connection_, remoteMultiaddr())
       .WillOnce(Return(remote_multiaddr_));
 
-<<<<<<< HEAD
-  EXPECT_CALL(host_, newStream(kPeerInfo, kIdentifyProto, _, _))
-=======
   EXPECT_CALL(host_, newStream(kRemotePeerInfo, kIdentifyProto, _, _))
->>>>>>> 4a5963ff
       .WillOnce(ReturnStreamRes(std::static_pointer_cast<Stream>(stream_)));
 
   EXPECT_CALL(*stream_, read(_, 1, _))
