/**
 * Copyright Soramitsu Co., Ltd. All Rights Reserved.
 * SPDX-License-Identifier: Apache-2.0
 */

#ifndef LIBP2P_PROTOCOL_KADEMLIA_COMMON
#define LIBP2P_PROTOCOL_KADEMLIA_COMMON

#include <chrono>

#include <libp2p/peer/peer_id.hpp>
#include <libp2p/peer/peer_info.hpp>
#include <libp2p/peer/protocol.hpp>
#include <libp2p/protocol/common/scheduler.hpp>
#include <libp2p/protocol/kademlia/content_id.hpp>
#include <libp2p/protocol/kademlia/content_value.hpp>

namespace libp2p::protocol::kademlia {

  using namespace std::chrono_literals;

  using peer::PeerId;
  using peer::PeerInfo;
  using peer::Protocol;

  using Key = ContentId;
  using Value = ContentValue;
  using Time = scheduler::Ticks;
  using ValueAndTime = std::pair<Value, Time>;

  using FoundPeerInfoHandler = std::function<void(outcome::result<PeerInfo>)>;
<<<<<<< HEAD
  using FoundProvidersHandler = std::function<void(outcome::result<std::vector<PeerInfo>>)>;
=======
  using FoundProvidersHandler =
      std::function<void(outcome::result<std::vector<PeerInfo>>)>;
>>>>>>> 4a5963ff
  using FoundValueHandler = std::function<void(outcome::result<Value>)>;

}  // namespace libp2p::protocol::kademlia

#endif  // LIBP2P_PROTOCOL_KADEMLIA_COMMON<|MERGE_RESOLUTION|>--- conflicted
+++ resolved
@@ -29,12 +29,8 @@
   using ValueAndTime = std::pair<Value, Time>;
 
   using FoundPeerInfoHandler = std::function<void(outcome::result<PeerInfo>)>;
-<<<<<<< HEAD
-  using FoundProvidersHandler = std::function<void(outcome::result<std::vector<PeerInfo>>)>;
-=======
   using FoundProvidersHandler =
       std::function<void(outcome::result<std::vector<PeerInfo>>)>;
->>>>>>> 4a5963ff
   using FoundValueHandler = std::function<void(outcome::result<Value>)>;
 
 }  // namespace libp2p::protocol::kademlia
